--- conflicted
+++ resolved
@@ -42,11 +42,7 @@
         get_safari_history::decl(),
         get_safari_users_downloads::decl(),
         get_safari_downloads::decl(),
-<<<<<<< HEAD
-=======
-        get_processes::decl(),
         get_execpolicy::decl(),
->>>>>>> 5caaf853
     ];
 
     exts.append(&mut app_functions());
